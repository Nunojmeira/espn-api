--- conflicted
+++ resolved
@@ -1,24 +1,20 @@
-from setuptools import setup
-
-setup(
-    name='ff_espn_api',
-    packages=['ff_espn_api'],
-<<<<<<< HEAD
-    version='1.1.2',
-=======
-    version='1.1.6',
->>>>>>> 660ef8b3
-    author='Christian Wendt',
-    description='Fantasy Football ESPN API',
-    install_requires=['requests>=2.0.0,<3.0.0'],
-    setup_requires=['nose>=1.0'],
-    test_suite='nose.collector',
-    tests_require=['nose', 'requests_mock', 'coverage'],
-    url='https://github.com/cwendt94/ff-espn-api',
-    classifiers=[
-        'Programming Language :: Python :: 3',
-        'License :: OSI Approved :: MIT License',
-        'Operating System :: OS Independent',
-    ],
-
-)
+from setuptools import setup
+
+setup(
+    name='ff_espn_api',
+    packages=['ff_espn_api'],
+    version='1.1.6',
+    author='Christian Wendt',
+    description='Fantasy Football ESPN API',
+    install_requires=['requests>=2.0.0,<3.0.0'],
+    setup_requires=['nose>=1.0'],
+    test_suite='nose.collector',
+    tests_require=['nose', 'requests_mock', 'coverage'],
+    url='https://github.com/cwendt94/ff-espn-api',
+    classifiers=[
+        'Programming Language :: Python :: 3',
+        'License :: OSI Approved :: MIT License',
+        'Operating System :: OS Independent',
+    ],
+
+)