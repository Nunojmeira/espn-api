--- conflicted
+++ resolved
@@ -1,151 +1,144 @@
-![](https://github.com/cwendt94/espn-api/workflows/Espn%20API/badge.svg)
-![](https://github.com/cwendt94/espn-api/workflows/Espn%20API%20Integration%20Test/badge.svg) [![codecov](https://codecov.io/gh/cwendt94/espn-api/branch/master/graphs/badge.svg)](https://codecov.io/gh/cwendt94/espn-api) [![Join the chat at https://gitter.im/ff-espn-api/community](https://badges.gitter.im/ff-espn-api/community.svg)](https://gitter.im/ff-espn-api/community?utm_source=badge&utm_medium=badge&utm_campaign=pr-badge&utm_content=badge) [![PyPI version](https://badge.fury.io/py/espn-api.svg)](https://badge.fury.io/py/espn-api)<a target="_blank" href="https://www.python.org/downloads/" title="Python version"><img src="https://img.shields.io/badge/python-%3E=_3.8-teal.svg"></a>
-
-
-## ESPN API
-This package uses ESPN's Fantasy API to extract data from any public or private league for **Fantasy Football and Basketball (NHL, MLB, and WNBA are in development)**.  
-Please feel free to make suggestions, bug reports, and pull request for features or fixes!
-
-This package was inspired and based off of [rbarton65/espnff](https://github.com/rbarton65/espnff).
-
-## Installing
-### Note
-The difference in setup.py and requirements is in the test packages. If you are in python version >=3.9 then please use the requirements and pytest as nosetests is deprecated.
-
-With Git & Setup.py (Not recommended for Python >=3.9):
-```
-git clone https://github.com/cwendt94/espn-api
-cd espn-api
-python3 setup.py install
-```
-
-with Git and Requirements.txt (Recommended for python >=3.9)
-```
-git clone https://github.com/cwendt94/espn-api
-cd espn-api
-python -m venv myenv
-myenv\Scripts\activate.bat
-pip install -r requirementsV2.txt
-```
-
-With pip:
-```
-pip install espn_api
-```
-
-
-### Run Tests
-with nosetests (Not recommended for Python >=3.9):
-```
-python3 setup.py nosetests
-```
-
-with pytest (Recommended for Python >=3.9)
-```
-pytest
-```
-
-
-
-
-## Usage
-### [For Getting Started and API details head over to the Wiki!](https://github.com/cwendt94/espn-api/wiki)
-```python
-# Football API
-from espn_api.football import League
-# Basketball API
-from espn_api.basketball import League
-# Hockey API
-from espn_api.hockey import League
-# Baseball API
-from espn_api.baseball import League
-# Init
-league = League(league_id=222, year=2019)
-```
-
-### Windows NBA Watchlist App
-
-The repository includes an example Tkinter desktop application that can be
-run on Windows (or any OS with Python 3) to track NBA fantasy player stats,
-view schedules, and maintain a customizable watchlist.
-
-```bash
-python examples/nba_watchlist_app.py
-```
-
-The app supports authenticated private leagues by providing `espn_s2` and
-`SWID` cookies within the UI and offers quick roster imports for any team in
-the league.
-
-### Syncing an ESPN Watchlist
-
-<<<<<<< HEAD
-Private watchlists require the authenticated user's ESPN cookies. Follow these
-steps to mirror your online watchlist inside the desktop application:
-
-1. **Capture your ESPN cookies.** Sign in to fantasy.espn.com, open your
-   browser's developer tools, and copy the values of the `SWID` (including the
-   braces) and `espn_s2` cookies. Keep them secret—they grant access to your
-   private league data.
-2. **Launch the watchlist app.** From this repository, run
-   `python examples/nba_watchlist_app.py` (or double-click the file on Windows)
-   to open the Tkinter UI.
-3. **Enter your league credentials.** In the **League Connection** panel,
-   provide the league ID and season year for the league you want to sync, then
-   paste your `espn_s2` and `SWID` cookie values into the optional fields.
-4. **Load the league.** Click **Load League**. If the cookies are valid the
-   app will fetch private data such as team rosters and your saved watchlist.
-5. **Sync the watchlist.** Choose your fantasy team from the **League Teams**
-   drop-down and click **Import Team Watchlist**. You can refresh the data at
-   any time via the **Refresh Watchlist** button in the **Watchlist Controls**
-   section.
-
-For custom scripts you can access the same data directly through the API.
-Instantiate a `League` with your cookies and call `watchlist_players()`:
-=======
-Private watchlists require the authenticated user's ESPN cookies. When you
-create a `League` instance, supply the `espn_s2` and `SWID` values that belong
-to the signed-in ESPN account. Store these tokens securely on a per-user basis
-and encrypt them if you persist them in a database.
->>>>>>> 2f8219df
-
-```python
-from espn_api.basketball import League
-
-league = League(
-    league_id=58624887,
-    year=2024,
-    espn_s2='YOUR_ESPNS2_TOKEN',
-    swid='{YOUR-SWID}',
-)
-
-players = league.watchlist_players()
-```
-
-For NBA and WNBA leagues the API sometimes publishes the watchlist under the
-following calendar year. The `watchlist_players` helper automatically checks the
-next season when necessary, or you can pass explicit `season_ids` if you prefer
-to control the lookup manually.
-
-
-## [Discussions](https://github.com/cwendt94/espn-api/discussions) (new)
-If you have any questions about the package, ESPN API data, or want to talk about a feature please start a [discussion](https://github.com/cwendt94/espn-api/discussions)! 
-
-
-## Issue Reporting
-If you find a bug follow the steps below for reporting.
-
-1. Open a [new issue](https://github.com/cwendt94/espn-api/issues) with a brief description of the bug for the title. In the title also add which sport (Football or Basketball)
-
-2. Run the application in debug mode to view ESPN API request's and response's
-    ```python
-    # ... import statement above
-    league = League(league_id=1245, year=2019, debug=True)
-    ```
-    The application will print all requests and the response from ESPN's API in the console. I would suggest piping the console output to a text file as it will be a lot of data.
-
-3. Find the last log before the crash and copy it in the issue descrption with the line number of the crash or possible bug.
-
-4. Submit the new issue!
-
-I will try to comment on the issue as soon as possible with my thoughts and possible fix!
+![](https://github.com/cwendt94/espn-api/workflows/Espn%20API/badge.svg)
+![](https://github.com/cwendt94/espn-api/workflows/Espn%20API%20Integration%20Test/badge.svg) [![codecov](https://codecov.io/gh/cwendt94/espn-api/branch/master/graphs/badge.svg)](https://codecov.io/gh/cwendt94/espn-api) [![Join the chat at https://gitter.im/ff-espn-api/community](https://badges.gitter.im/ff-espn-api/community.svg)](https://gitter.im/ff-espn-api/community?utm_source=badge&utm_medium=badge&utm_campaign=pr-badge&utm_content=badge) [![PyPI version](https://badge.fury.io/py/espn-api.svg)](https://badge.fury.io/py/espn-api)<a target="_blank" href="https://www.python.org/downloads/" title="Python version"><img src="https://img.shields.io/badge/python-%3E=_3.8-teal.svg"></a>
+
+
+## ESPN API
+This package uses ESPN's Fantasy API to extract data from any public or private league for **Fantasy Football and Basketball (NHL, MLB, and WNBA are in development)**.  
+Please feel free to make suggestions, bug reports, and pull request for features or fixes!
+
+This package was inspired and based off of [rbarton65/espnff](https://github.com/rbarton65/espnff).
+
+## Installing
+### Note
+The difference in setup.py and requirements is in the test packages. If you are in python version >=3.9 then please use the requirements and pytest as nosetests is deprecated.
+
+With Git & Setup.py (Not recommended for Python >=3.9):
+```
+git clone https://github.com/cwendt94/espn-api
+cd espn-api
+python3 setup.py install
+```
+
+with Git and Requirements.txt (Recommended for python >=3.9)
+```
+git clone https://github.com/cwendt94/espn-api
+cd espn-api
+python -m venv myenv
+myenv\Scripts\activate.bat
+pip install -r requirementsV2.txt
+```
+
+With pip:
+```
+pip install espn_api
+```
+
+
+### Run Tests
+with nosetests (Not recommended for Python >=3.9):
+```
+python3 setup.py nosetests
+```
+
+with pytest (Recommended for Python >=3.9)
+```
+pytest
+```
+
+
+
+
+## Usage
+### [For Getting Started and API details head over to the Wiki!](https://github.com/cwendt94/espn-api/wiki)
+```python
+# Football API
+from espn_api.football import League
+# Basketball API
+from espn_api.basketball import League
+# Hockey API
+from espn_api.hockey import League
+# Baseball API
+from espn_api.baseball import League
+# Init
+league = League(league_id=222, year=2019)
+```
+
+### Windows NBA Watchlist App
+
+The repository includes an example Tkinter desktop application that can be
+run on Windows (or any OS with Python 3) to track NBA fantasy player stats,
+view schedules, and maintain a customizable watchlist.
+
+```bash
+python examples/nba_watchlist_app.py
+```
+
+The app supports authenticated private leagues by providing `espn_s2` and
+`SWID` cookies within the UI and offers quick roster imports for any team in
+the league.
+
+### Syncing an ESPN Watchlist
+
+Private watchlists require the authenticated user's ESPN cookies. Follow these
+steps to mirror your online watchlist inside the desktop application:
+
+1. **Capture your ESPN cookies.** Sign in to fantasy.espn.com, open your
+   browser's developer tools, and copy the values of the `SWID` (including the
+   braces) and `espn_s2` cookies. Keep them secret—they grant access to your
+   private league data.
+2. **Launch the watchlist app.** From this repository, run
+   `python examples/nba_watchlist_app.py` (or double-click the file on Windows)
+   to open the Tkinter UI.
+3. **Enter your league credentials.** In the **League Connection** panel,
+   provide the league ID and season year for the league you want to sync, then
+   paste your `espn_s2` and `SWID` cookie values into the optional fields.
+4. **Load the league.** Click **Load League**. If the cookies are valid the
+   app will fetch private data such as team rosters and your saved watchlist.
+5. **Sync the watchlist.** Choose your fantasy team from the **League Teams**
+   drop-down and click **Import Team Watchlist**. You can refresh the data at
+   any time via the **Refresh Watchlist** button in the **Watchlist Controls**
+   section.
+
+For custom scripts you can access the same data directly through the API.
+Instantiate a `League` with your cookies and call `watchlist_players()`:
+
+```python
+from espn_api.basketball import League
+
+league = League(
+    league_id=58624887,
+    year=2024,
+    espn_s2='YOUR_ESPNS2_TOKEN',
+    swid='{YOUR-SWID}',
+)
+
+players = league.watchlist_players()
+```
+
+For NBA and WNBA leagues the API sometimes publishes the watchlist under the
+following calendar year. The `watchlist_players` helper automatically checks the
+next season when necessary, or you can pass explicit `season_ids` if you prefer
+to control the lookup manually.
+
+
+## [Discussions](https://github.com/cwendt94/espn-api/discussions) (new)
+If you have any questions about the package, ESPN API data, or want to talk about a feature please start a [discussion](https://github.com/cwendt94/espn-api/discussions)! 
+
+
+## Issue Reporting
+If you find a bug follow the steps below for reporting.
+
+1. Open a [new issue](https://github.com/cwendt94/espn-api/issues) with a brief description of the bug for the title. In the title also add which sport (Football or Basketball)
+
+2. Run the application in debug mode to view ESPN API request's and response's
+    ```python
+    # ... import statement above
+    league = League(league_id=1245, year=2019, debug=True)
+    ```
+    The application will print all requests and the response from ESPN's API in the console. I would suggest piping the console output to a text file as it will be a lot of data.
+
+3. Find the last log before the crash and copy it in the issue descrption with the line number of the crash or possible bug.
+
+4. Submit the new issue!
+
+I will try to comment on the issue as soon as possible with my thoughts and possible fix!