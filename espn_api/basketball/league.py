import json
from typing import List, Set, Union

from ..base_league import BaseLeague
from .team import Team
from .player import Player
from .matchup import Matchup
from .box_score import get_box_scoring_type_class, BoxScore
from .activity import Activity
from .transaction import Transaction
from .constant import POSITION_MAP, ACTIVITY_MAP, TRANSACTION_TYPES

class League(BaseLeague):
    teams: List[Team]
    '''Creates a League instance for Public/Private ESPN league'''
    def __init__(self, league_id: int, year: int, espn_s2=None, swid=None, fetch_league=True, debug=False):
        super().__init__(league_id=league_id, year=year, sport='nba', espn_s2=espn_s2, swid=swid, debug=debug)

        if fetch_league:
            self.fetch_league()

    def fetch_league(self):
        data = self._fetch_league()
        self._fetch_teams(data)
        super()._fetch_draft()

        self.BoxScoreClass = get_box_scoring_type_class(self.settings.scoring_type)

    def _fetch_league(self):
        data = super()._fetch_league()

        self._fetch_players()
        self._map_matchup_ids(data['schedule'])
        return(data)

    def _map_matchup_ids(self, schedule):
        self.matchup_ids = {}
        for match in schedule:
            matchup_period = match.get('matchupPeriodId')
            scoring_periods = match.get('home', {}).get('pointsByScoringPeriod', {}).keys()
            if len(scoring_periods) > 0:
                if matchup_period not in self.matchup_ids:
                    self.matchup_ids[matchup_period] = sorted(scoring_periods)
                else:
                    self.matchup_ids[matchup_period] = sorted(set(self.matchup_ids[matchup_period] + list(scoring_periods)))


    def _fetch_teams(self, data):
        '''Fetch teams in league'''
        self.pro_schedule = self._get_all_pro_schedule()
        super()._fetch_teams(data, TeamClass=Team, pro_schedule=self.pro_schedule)

        # replace opponentIds in schedule with team instances
        for team in self.teams:
            team.division_name = self.settings.division_map.get(team.division_id, '')
            for week, matchup in enumerate(team.schedule):
                for opponent in self.teams:
                    if matchup.away_team == opponent.team_id:
                        matchup.away_team = opponent
                    if matchup.home_team == opponent.team_id:
                        matchup.home_team = opponent

    def standings(self) -> List[Team]:
        standings = sorted(self.teams, key=lambda x: x.final_standing if x.final_standing != 0 else x.standing, reverse=False)
        return standings

    def scoreboard(self, matchupPeriod: int = None) -> List[Matchup]:
        '''Returns list of matchups for a given matchup period'''
        if not matchupPeriod:
            matchupPeriod=self.currentMatchupPeriod

        params = {
            'view': 'mMatchup',
        }
        data = self.espn_request.league_get(params=params)
        schedule = data['schedule']
        matchups = [Matchup(matchup) for matchup in schedule if matchup['matchupPeriodId'] == matchupPeriod]

        for team in self.teams:
            for matchup in matchups:
                if matchup.home_team == team.team_id:
                    matchup.home_team = team
                elif matchup.away_team == team.team_id:
                    matchup.away_team = team

        return matchups

    def recent_activity(self, size: int = 25, msg_type: str = None, offset: int = 0, include_moved=False) -> List[Activity]:
        '''Returns a list of recent league activities (Add, Drop, Trade)'''
        if self.year < 2019:
            raise Exception('Cant use recent activity before 2019')

        msg_types = [178,180,179,239,181,244,188]
        if msg_type in ACTIVITY_MAP:
            msg_types = [ACTIVITY_MAP[msg_type]]
        params = {
            'view': 'kona_league_communication'
        }

        filters = {"topics":{"filterType":{"value":["ACTIVITY_TRANSACTIONS"]},"limit":size,"limitPerMessageSet":{"value":25},"offset":offset,"sortMessageDate":{"sortPriority":1,"sortAsc":False},"sortFor":{"sortPriority":2,"sortAsc":False},"filterIncludeMessageTypeIds":{"value":msg_types}}}
        headers = {'x-fantasy-filter': json.dumps(filters)}
        data = self.espn_request.league_get(extend='/communication/', params=params, headers=headers)
        data = data['topics']
        activity = [Activity(topic, self.player_map, self.get_team_data, include_moved=include_moved) for topic in data]

        return activity

    def transactions(self, scoring_period: int = None, types: Set[str] = {"FREEAGENT","WAIVER","WAIVER_ERROR"}) -> List[Transaction]:
        '''Returns a list of recent transactions'''
        if not scoring_period:
            scoring_period = self.scoringPeriodId

        if types > TRANSACTION_TYPES:
            raise Exception('Invalid transaction type')

        params = {
            'view': 'mTransactions2',
            'scoringPeriodId': scoring_period,
        }

        filters = {"transactions":{"filterType":{"value":list(types)}}}
        headers = {'x-fantasy-filter': json.dumps(filters)}

        data = self.espn_request.league_get(params=params, headers=headers)
        transactions = data['transactions']

        return [Transaction(transaction, self.player_map, self.get_team_data) for transaction in transactions]

    def free_agents(self, week: int=None, size: int=50, position: str=None, position_id: int=None) -> List[Player]:
        '''Returns a List of Free Agents for a Given Week\n
        Should only be used with most recent season'''

        if self.year < 2019:
            raise Exception('Cant use free agents before 2019')
        if not week:
            week = self.current_week

        slot_filter = []
        if position and position in POSITION_MAP:
            slot_filter = [POSITION_MAP[position]]
        if position_id:
            slot_filter.append(position_id)


        params = {
            'view': 'kona_player_info',
            'scoringPeriodId': week,
        }
        filters = {"players":{"filterStatus":{"value":["FREEAGENT","WAIVERS"]},"filterSlotIds":{"value":slot_filter},"limit":size,"sortPercOwned":{"sortPriority":1,"sortAsc":False},"sortDraftRanks":{"sortPriority":100,"sortAsc":True,"value":"STANDARD"}}}
        headers = {'x-fantasy-filter': json.dumps(filters)}

        data = self.espn_request.league_get(params=params, headers=headers)
        players = data['players']

        return [Player(player, self.year) for player in players]

    def box_scores(self, matchup_period: int = None, scoring_period: int = None, matchup_total: bool = True) -> List[BoxScore]:
        '''Returns list of box score for a given matchup or scoring period'''
        if self.year < 2019:
            raise Exception('Cant use box score before 2019')

        matchup_id = self.currentMatchupPeriod
        scoring_id = self.current_week
        if matchup_period and scoring_period:
            matchup_id = matchup_period
            scoring_id = scoring_period
        elif matchup_period and matchup_period < matchup_id:
            matchup_id = matchup_period
            scoring_id = self.matchup_ids[matchup_period][-1] if matchup_period in self.matchup_ids else 1
        elif scoring_period and scoring_period <= scoring_id:
            scoring_id = scoring_period
            for matchup in self.matchup_ids.keys():
                if str(scoring_id) in self.matchup_ids[matchup]:
                    matchup_id = matchup
                    break

        params = {
            'view': ['mMatchupScore', 'mScoreboard'],
            'scoringPeriodId': scoring_id
        }

        filters = {"schedule":{"filterMatchupPeriodIds":{"value":[matchup_id]}}}
        headers = {'x-fantasy-filter': json.dumps(filters)}
        data = self.espn_request.league_get(params=params, headers=headers)

        schedule = data['schedule']
        box_data = [self.BoxScoreClass(matchup, self.pro_schedule, matchup_total, self.year, scoring_id) for matchup in schedule]

        for team in self.teams:
            for matchup in box_data:
                if matchup.home_team == team.team_id:
                    matchup.home_team = team
                elif matchup.away_team == team.team_id:
                    matchup.away_team = team
        return box_data

    def player_info(self, name: str = None, playerId: Union[int, list] = None, include_news = False) -> Union[Player, List[Player]]:
        ''' Returns Player class if name found '''

        if name:
            playerId = self.player_map.get(name)
        if playerId is None or isinstance(playerId, str):
            return None
        if not isinstance(playerId, list):
            playerId = [playerId]

        data = self.espn_request.get_player_card(playerId, self.finalScoringPeriod)

<<<<<<< HEAD
        if len(data['players']) == 1:
            return Player(data['players'][0], self.year, self.pro_schedule)
        if len(data['players']) > 1:
            return [Player(player, self.year, self.pro_schedule) for player in data['players']]
=======
        pro_schedule = self._get_all_pro_schedule()

        if include_news:
            news = {}
            for id in playerId:
                news[id] = self.espn_request.get_player_news(id)

        if len(data['players']) == 1:
            return Player(data['players'][0], self.year, pro_schedule, news=news.get(playerId[0], []) if include_news else None)
        if len(data['players']) > 1:
            return [Player(player, self.year, pro_schedule, news=news.get(player['id'], []) if include_news else None) for player in data['players']]
>>>>>>> 805ba67a
<|MERGE_RESOLUTION|>--- conflicted
+++ resolved
@@ -206,21 +206,12 @@
 
         data = self.espn_request.get_player_card(playerId, self.finalScoringPeriod)
 
-<<<<<<< HEAD
-        if len(data['players']) == 1:
-            return Player(data['players'][0], self.year, self.pro_schedule)
-        if len(data['players']) > 1:
-            return [Player(player, self.year, self.pro_schedule) for player in data['players']]
-=======
-        pro_schedule = self._get_all_pro_schedule()
-
         if include_news:
             news = {}
             for id in playerId:
                 news[id] = self.espn_request.get_player_news(id)
 
         if len(data['players']) == 1:
-            return Player(data['players'][0], self.year, pro_schedule, news=news.get(playerId[0], []) if include_news else None)
+            return Player(data['players'][0], self.year, self.pro_schedule, news=news.get(playerId[0], []) if include_news else None)
         if len(data['players']) > 1:
-            return [Player(player, self.year, pro_schedule, news=news.get(player['id'], []) if include_news else None) for player in data['players']]
->>>>>>> 805ba67a
+            return [Player(player, self.year, self.pro_schedule, news=news.get(player['id'], []) if include_news else None) for player in data['players']]